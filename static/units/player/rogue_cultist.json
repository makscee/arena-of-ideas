--- conflicted
+++ resolved
@@ -1,16 +1,11 @@
 {
-<<<<<<< HEAD
     "tier": 3,
-=======
-    "tier": 1,
     "description": "On @Crit apply @Siphon Life",
     "triple": "rogue_cultist+",
->>>>>>> 4a2cea79
     "clans": [
         "Warlocks",
         "Assassins"
     ],
-    "description": "On @Crit apply @Siphon Life",
     "statuses": [
         {
             "name": "OnDealDamage",
