use std::{collections::VecDeque, path::PathBuf};

use geng::prelude::*;

use crate::{
    assets::{Assets, ClanEffects, Config, GameRound, Statuses, Wave, WaveSpawn},
    logic::Logic,
    model::{Faction, Model, Unit, UnitTemplates, UnitType},
};

#[derive(clap::Args)]
pub struct Simulate {
    config_path: PathBuf,
}

#[derive(Deserialize, geng::Assets)]
#[asset(json)]
#[serde(deny_unknown_fields)]
struct SimulationConfig {
    player: PlayerUnits,
    opponent: SimulationUnits,
    repeats: usize,
}

#[derive(Deserialize)]
struct PlayerUnits {
    units: Vec<String>,
}

#[derive(Deserialize)]
#[serde(tag = "type")]
enum SimulationUnits {
    Units {
        /// Each entry in the list is treated as a regular expression
        /// and will include all units, whose name satisfies it
        units: Vec<String>,
    },
    Rounds {
        from: usize,
        to: usize,
    },
}

#[derive(Debug, Deserialize)]
struct BattleConfig {
    player: Vec<UnitType>,
    round: GameRound,
    repeats: usize,
}

impl SimulationConfig {
    /// Treat unit names as regular expressions and match them on `all_units`
    fn match_regex(self, all_units: &[&UnitType]) -> Self {
        Self {
            player: PlayerUnits {
                units: match_units(&self.player.units, all_units)
                    .cloned()
                    .collect(),
            },
            opponent: match self.opponent {
                SimulationUnits::Units { units } => SimulationUnits::Units {
                    units: match_units(&units, all_units).cloned().collect(),
                },
                SimulationUnits::Rounds { .. } => self.opponent,
            },
            repeats: self.repeats,
        }
    }

<<<<<<< HEAD
        let mut wins = 0;
        for _ in 0..self.runs {
            let enemy = self
                .enemy
                .as_ref()
                .unwrap_or_else(|| {
                    // Select randomly
                    assets
                        .units
                        .iter()
                        .choose(&mut rand::thread_rng())
                        .expect("Could not find a random unit")
                        .0
                })
                .clone();

            let spawn_point = "todo".to_string();
            let mut wave = HashMap::new();
            wave.insert(spawn_point, vec![enemy]);
            // config.waves = vec![wave]; // TODO: fix

            let simulation = Simulation::new(
                assets.units.clone(),
                config.clone(),
                R32::new(self.delta_time),
            );
            let result = simulation.run();
            if result.player_won {
                wins += 1;
=======
    fn battles(
        self,
        rounds: &[GameRound],
        spawn_point: crate::assets::SpawnPoint,
    ) -> impl Iterator<Item = BattleConfig> {
        let player = self.player.units;
        let opponent = match self.opponent {
            SimulationUnits::Units { units } => vec![GameRound {
                statuses: vec![],
                waves: [Wave {
                    start_delay: R32::ZERO,
                    between_delay: R32::ZERO,
                    wait_clear: false,
                    statuses: vec![],
                    spawns: [(
                        spawn_point,
                        units
                            .into_iter()
                            .map(|unit| WaveSpawn {
                                r#type: unit,
                                count: 1,
                            })
                            .collect(),
                    )]
                    .into(),
                }]
                .into(),
            }],
            SimulationUnits::Rounds { from, to } => {
                rounds.iter().take(to).skip(from - 1).cloned().collect()
>>>>>>> 6997ca3e
            }
        };
        opponent.into_iter().map(move |opponent| BattleConfig {
            player: player.clone(),
            round: opponent,
            repeats: self.repeats,
        })
    }
}

fn match_units<'a>(
    patterns: impl IntoIterator<Item = &'a String> + 'a,
    all_units: &'a [&'a UnitType],
) -> impl Iterator<Item = &'a UnitType> + 'a {
    patterns.into_iter().flat_map(move |regex| {
        let regex = regex::Regex::new(regex).expect("Failed to parse a regular expression");
        all_units
            .iter()
            .filter(move |unit| regex.is_match(unit))
            .map(|name| *name)
    })
}

#[derive(Debug, Serialize)]
struct TotalResult {
    win_rate: f64,
    games: usize,
    player: Vec<UnitType>,
}

#[derive(Debug, Serialize)]
struct BattleResult {
    win_rate: f64,
    player: Vec<UnitType>,
    round: GameRound,
    games: Vec<GameResult>,
}

#[derive(Debug, Serialize)]
struct GameResult {
    winner: String,
    units_alive: Vec<UnitType>,
}

impl Simulate {
    pub fn run(self, geng: &Geng, assets: Assets, mut config: Config) {
        let config_path = static_path().join(self.config_path);
        let simulation_config = futures::executor::block_on(
            <SimulationConfig as geng::LoadAsset>::load(geng, &config_path),
        )
        .unwrap();

        let all_units = assets.units.keys().collect::<Vec<_>>();
        let simulation_config = simulation_config.match_regex(&all_units);

        let mut total_games = 0;
        let mut total_wins = 0;

        let player_units = simulation_config.player.units.clone();

        let spawn_point = config
            .spawn_points
            .keys()
            .next()
            .expect("Expected at least one spawn point")
            .clone();
        let battle_results = simulation_config
            .battles(&assets.rounds, spawn_point)
            .map(|battle| {
                info!("Starting the battle: {battle:?}");
                let mut game_wins = 0;
                let games = (1..=battle.repeats)
                    .map(|i| {
                        let result = Simulation::new(
                            Config {
                                player: battle.player.clone(),
                                ..config.clone()
                            },
                            assets.clans.clone(),
                            assets.statuses.clone(),
                            battle.round.clone(),
                            assets.units.clone(),
                            r32(0.02),
                        )
                        .run();

                        if result.player_won {
                            total_wins += 1;
                            game_wins += 1;
                        }

                        let winner = if result.player_won {
                            "player".to_string()
                        } else {
                            "opponent".to_string()
                        };
                        info!("Finished game {}/{}, winner: {winner}", i, battle.repeats);
                        GameResult {
                            winner,
                            units_alive: result
                                .units_alive
                                .into_iter()
                                .map(|unit| unit.unit_type)
                                .collect(),
                        }
                    })
                    .collect::<Vec<_>>();
                total_games += battle.repeats;
                BattleResult {
                    win_rate: if games.is_empty() {
                        0.0
                    } else {
                        game_wins as f64 / games.len() as f64
                    },
                    player: battle.player,
                    round: battle.round,
                    games,
                }
            })
            .collect::<Vec<_>>();

        let result = TotalResult {
            player: player_units,
            games: total_games,
            win_rate: if total_games == 0 {
                0.0
            } else {
                total_wins as f64 / total_games as f64
            },
        };

        let total_battles = battle_results.len();
        for (i, result) in battle_results.iter().enumerate() {
            info!("Battle {}/{} result: {result:#?}", i + 1, total_battles);
        }
        info!("Total result: {result:#?}");

        let result_path = PathBuf::new().join("simulation_result");
        let battles_path = result_path.join("battles");

        // Create directories
        match std::fs::create_dir_all(&battles_path) {
            Ok(()) => {}
            Err(error) => match error.kind() {
                std::io::ErrorKind::AlreadyExists => {}
                _ => panic!("Failed to create a simulation_result directory: {error}"),
            },
        }

        // Write results
        write_to(result_path.join("total.json"), &result).expect("Failed to write results");
        for (i, result) in battle_results.iter().enumerate() {
            let path = battles_path.join(format!(
                "battle_{:0<w$}.json",
                i + 1,
                w = battle_results.len() / 10 + 1
            ));
            write_to(path, result).expect("Failed to write results");
        }
    }
}

fn write_to<T: Serialize>(path: impl AsRef<std::path::Path>, item: &T) -> std::io::Result<()> {
    let path = path.as_ref();
    let file = std::fs::File::create(path).expect(&format!("Failed to create {path:?}"));
    let data = serde_json::to_string_pretty(item).expect("Failed to serialize item");
    std::fs::write(path, data)?;
    Ok(())
}

struct Simulation {
    config: Config,
    model: Model,
    delta_time: R32,
    // TODO: time or steps limit
}

struct SimulationResult {
    player_won: bool,
    units_alive: Vec<Unit>,
}

impl Simulation {
    pub fn new(
        config: Config,
        clan_effects: ClanEffects,
        statuses: Statuses,
        round: GameRound,
        units_templates: UnitTemplates,
        delta_time: R32,
    ) -> Self {
        Self {
            config: config.clone(),
            model: Model::new(config, units_templates, clan_effects, statuses, round),
            delta_time,
        }
    }

    pub fn run(mut self) -> SimulationResult {
        Logic::initialize(&mut self.model, &self.config);

        loop {
<<<<<<< HEAD
            let mut logic = Logic {
                model: &mut self.model,
                delta_time: self.delta_time,
                effects: VecDeque::new(),
                pressed_keys: Vec::new(),
                render: None,
            };
            logic.process();

            let mut player_alive = false;
            let mut enemies_alive = false;
            for unit in &self.model.units {
                match unit.faction {
                    Faction::Player => player_alive = true,
                    Faction::Enemy => enemies_alive = true,
                }
                if player_alive && enemies_alive {
                    break;
                }
            }

            if !player_alive
                || !enemies_alive
                    // && self.model.spawning_units.is_empty()
                    && self.model.time_bombs.is_empty()
            // && self.model.config.waves.is_empty() // TODO: fix
=======
            self.model.update(vec![], self.delta_time, None);
            let finish = if self
                .model
                .units
                .iter()
                .all(|unit| !matches!(unit.faction, Faction::Player))
>>>>>>> 6997ca3e
            {
                Some(false)
            } else if self.model.transition {
                Some(
                    self.model
                        .units
                        .iter()
                        .any(|unit| matches!(unit.faction, Faction::Player)),
                )
            } else {
                None
            };
            if let Some(player_won) = finish {
                return SimulationResult {
                    player_won,
                    units_alive: self.model.units.into_iter().collect(),
                };
            }
        }
    }
}<|MERGE_RESOLUTION|>--- conflicted
+++ resolved
@@ -67,42 +67,7 @@
         }
     }
 
-<<<<<<< HEAD
-        let mut wins = 0;
-        for _ in 0..self.runs {
-            let enemy = self
-                .enemy
-                .as_ref()
-                .unwrap_or_else(|| {
-                    // Select randomly
-                    assets
-                        .units
-                        .iter()
-                        .choose(&mut rand::thread_rng())
-                        .expect("Could not find a random unit")
-                        .0
-                })
-                .clone();
-
-            let spawn_point = "todo".to_string();
-            let mut wave = HashMap::new();
-            wave.insert(spawn_point, vec![enemy]);
-            // config.waves = vec![wave]; // TODO: fix
-
-            let simulation = Simulation::new(
-                assets.units.clone(),
-                config.clone(),
-                R32::new(self.delta_time),
-            );
-            let result = simulation.run();
-            if result.player_won {
-                wins += 1;
-=======
-    fn battles(
-        self,
-        rounds: &[GameRound],
-        spawn_point: crate::assets::SpawnPoint,
-    ) -> impl Iterator<Item = BattleConfig> {
+    fn battles(self, rounds: &[GameRound]) -> impl Iterator<Item = BattleConfig> {
         let player = self.player.units;
         let opponent = match self.opponent {
             SimulationUnits::Units { units } => vec![GameRound {
@@ -113,7 +78,7 @@
                     wait_clear: false,
                     statuses: vec![],
                     spawns: [(
-                        spawn_point,
+                        "Undefined".to_string(),
                         units
                             .into_iter()
                             .map(|unit| WaveSpawn {
@@ -128,7 +93,6 @@
             }],
             SimulationUnits::Rounds { from, to } => {
                 rounds.iter().take(to).skip(from - 1).cloned().collect()
->>>>>>> 6997ca3e
             }
         };
         opponent.into_iter().map(move |opponent| BattleConfig {
@@ -189,14 +153,8 @@
 
         let player_units = simulation_config.player.units.clone();
 
-        let spawn_point = config
-            .spawn_points
-            .keys()
-            .next()
-            .expect("Expected at least one spawn point")
-            .clone();
         let battle_results = simulation_config
-            .battles(&assets.rounds, spawn_point)
+            .battles(&assets.rounds)
             .map(|battle| {
                 info!("Starting the battle: {battle:?}");
                 let mut game_wins = 0;
@@ -331,41 +289,12 @@
         Logic::initialize(&mut self.model, &self.config);
 
         loop {
-<<<<<<< HEAD
-            let mut logic = Logic {
-                model: &mut self.model,
-                delta_time: self.delta_time,
-                effects: VecDeque::new(),
-                pressed_keys: Vec::new(),
-                render: None,
-            };
-            logic.process();
-
-            let mut player_alive = false;
-            let mut enemies_alive = false;
-            for unit in &self.model.units {
-                match unit.faction {
-                    Faction::Player => player_alive = true,
-                    Faction::Enemy => enemies_alive = true,
-                }
-                if player_alive && enemies_alive {
-                    break;
-                }
-            }
-
-            if !player_alive
-                || !enemies_alive
-                    // && self.model.spawning_units.is_empty()
-                    && self.model.time_bombs.is_empty()
-            // && self.model.config.waves.is_empty() // TODO: fix
-=======
             self.model.update(vec![], self.delta_time, None);
             let finish = if self
                 .model
                 .units
                 .iter()
                 .all(|unit| !matches!(unit.faction, Faction::Player))
->>>>>>> 6997ca3e
             {
                 Some(false)
             } else if self.model.transition {
