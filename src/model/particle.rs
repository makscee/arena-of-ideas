--- conflicted
+++ resolved
@@ -4,14 +4,9 @@
 pub struct Particle {
     pub id: Id,
     pub parent: Option<Id>,
-<<<<<<< HEAD
     pub partner: Option<Id>,
-    pub position: Vec2<Coord>,
-    pub radius: Coord,
-=======
     pub position: Vec2<R32>,
     pub radius: R32,
->>>>>>> fbcfec10
     pub duration: Time,
     pub delay: Time,
     pub time_left: Time,
